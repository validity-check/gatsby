import {
  applyMiddleware,
  combineReducers,
  createStore,
  Middleware,
} from "redux"
import _ from "lodash"

import { mett } from "../utils/mett"
<<<<<<< HEAD
import thunk, { ThunkMiddleware } from "redux-thunk"
import reducers from "./reducers"
=======
import thunk from "redux-thunk"
import * as reducers from "./reducers"
>>>>>>> 6f400485
import { writeToCache, readFromCache } from "./persist"
import { IGatsbyState, ActionsUnion } from "./types"

// Create event emitter for actions
export const emitter = mett()

// Read old node data from cache.
export const readState = (): IGatsbyState => {
  try {
    const state = readFromCache() as IGatsbyState
    if (state.nodes) {
      // re-create nodesByType
      state.nodesByType = new Map()
      state.nodes.forEach(node => {
        const { type } = node.internal
        if (!state.nodesByType.has(type)) {
          state.nodesByType.set(type, new Map())
        }
        // eslint-disable-next-line no-unused-expressions
        state.nodesByType.get(type)?.set(node.id, node)
      })
    }

    // jsonDataPaths was removed in the per-page-manifest
    // changes. Explicitly delete it here to cover case where user
    // runs gatsby the first time after upgrading.
    delete state[`jsonDataPaths`]
    return state
  } catch (e) {
    // ignore errors.
  }
  // BUG: Would this not cause downstream bugs? seems likely. Why wouldn't we just
  // throw and kill the program?
  return {} as IGatsbyState
}

export interface IMultiDispatch {
  <T extends ActionsUnion>(action: T[]): T[]
}

/**
 * Redux middleware handling array of actions
 */
const multi: Middleware<IMultiDispatch> = ({ dispatch }) => next => (
  action: ActionsUnion
): ActionsUnion | ActionsUnion[] =>
  Array.isArray(action) ? action.filter(Boolean).map(dispatch) : next(action)

// eslint-disable-next-line @typescript-eslint/explicit-function-return-type
export const configureStore = (initialState: IGatsbyState) =>
  createStore(
    combineReducers<IGatsbyState>({ ...reducers }),
    initialState,
    applyMiddleware(thunk as ThunkMiddleware<IGatsbyState, ActionsUnion>, multi)
  )

export type GatsbyReduxStore = ReturnType<typeof configureStore>
export const store: GatsbyReduxStore = configureStore(readState())

// Persist state.
export const saveState = (): void => {
  const state = store.getState()

  return writeToCache({
    nodes: state.nodes,
    status: state.status,
    componentDataDependencies: state.componentDataDependencies,
    components: state.components,
    jobsV2: state.jobsV2,
    staticQueryComponents: state.staticQueryComponents,
    webpackCompilationHash: state.webpackCompilationHash,
    pageDataStats: state.pageDataStats,
    pageData: state.pageData,
  })
}

store.subscribe(() => {
  const lastAction = store.getState().lastAction
  emitter.emit(lastAction.type, lastAction)
})<|MERGE_RESOLUTION|>--- conflicted
+++ resolved
@@ -7,13 +7,8 @@
 import _ from "lodash"
 
 import { mett } from "../utils/mett"
-<<<<<<< HEAD
 import thunk, { ThunkMiddleware } from "redux-thunk"
-import reducers from "./reducers"
-=======
-import thunk from "redux-thunk"
 import * as reducers from "./reducers"
->>>>>>> 6f400485
 import { writeToCache, readFromCache } from "./persist"
 import { IGatsbyState, ActionsUnion } from "./types"
 
