{
  "dependencies": {
    "chrome-aws-lambda": "^2.1.1",
    "gatsby-core-utils": "^1.3.3",
<<<<<<< HEAD
    "puppeteer-core": "^3.2.0"
=======
    "puppeteer-core": "^2.1.1"
>>>>>>> 317aa656
  },
  "devDependencies": {
    "aws-sdk": "^2.687.0"
  },
  "keywords": [],
  "engines": {
    "node": ">=10.13.0"
  }
}<|MERGE_RESOLUTION|>--- conflicted
+++ resolved
@@ -2,11 +2,7 @@
   "dependencies": {
     "chrome-aws-lambda": "^2.1.1",
     "gatsby-core-utils": "^1.3.3",
-<<<<<<< HEAD
     "puppeteer-core": "^3.2.0"
-=======
-    "puppeteer-core": "^2.1.1"
->>>>>>> 317aa656
   },
   "devDependencies": {
     "aws-sdk": "^2.687.0"
