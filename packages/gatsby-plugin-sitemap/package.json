{
  "name": "gatsby-plugin-sitemap",
  "description": "Gatsby plugin that automatically creates a sitemap for your site",
  "version": "2.4.13",
  "author": "Nicholas Young &lt;nicholas@nicholaswyoung.com&gt;",
  "bugs": {
    "url": "https://github.com/gatsbyjs/gatsby/issues"
  },
  "dependencies": {
<<<<<<< HEAD
    "@babel/runtime": "^7.10.3",
    "joi": "^17.1.1",
=======
    "@babel/runtime": "^7.11.2",
>>>>>>> 23d8966d
    "minimatch": "^3.0.4",
    "sitemap": "^6.2.0"
  },
  "devDependencies": {
<<<<<<< HEAD
    "@babel/cli": "^7.10.3",
    "@babel/core": "^7.10.3",
    "babel-preset-gatsby-package": "^0.5.2",
    "cross-env": "^7.0.2"
=======
    "@babel/cli": "^7.11.6",
    "@babel/core": "^7.11.6",
    "babel-preset-gatsby-package": "^0.5.3",
    "cross-env": "^5.2.1"
>>>>>>> 23d8966d
  },
  "homepage": "https://github.com/gatsbyjs/gatsby/tree/master/packages/gatsby-plugin-sitemap#readme",
  "keywords": [
    "gatsby",
    "gatsby-plugin"
  ],
  "license": "MIT",
  "main": "index.js",
  "peerDependencies": {
    "gatsby": "^2.0.0"
  },
  "repository": {
    "type": "git",
    "url": "https://github.com/gatsbyjs/gatsby.git",
    "directory": "packages/gatsby-plugin-sitemap"
  },
  "scripts": {
    "build": "babel src --out-dir . --ignore \"**/__tests__\"",
    "prepare": "cross-env NODE_ENV=production npm run build",
    "watch": "babel -w src --out-dir . --ignore \"**/__tests__\""
  },
  "engines": {
    "node": ">=10.13.0"
  }
}<|MERGE_RESOLUTION|>--- conflicted
+++ resolved
@@ -7,27 +7,16 @@
     "url": "https://github.com/gatsbyjs/gatsby/issues"
   },
   "dependencies": {
-<<<<<<< HEAD
-    "@babel/runtime": "^7.10.3",
+    "@babel/runtime": "^7.11.2",
     "joi": "^17.1.1",
-=======
-    "@babel/runtime": "^7.11.2",
->>>>>>> 23d8966d
     "minimatch": "^3.0.4",
     "sitemap": "^6.2.0"
   },
   "devDependencies": {
-<<<<<<< HEAD
-    "@babel/cli": "^7.10.3",
-    "@babel/core": "^7.10.3",
-    "babel-preset-gatsby-package": "^0.5.2",
-    "cross-env": "^7.0.2"
-=======
     "@babel/cli": "^7.11.6",
     "@babel/core": "^7.11.6",
     "babel-preset-gatsby-package": "^0.5.3",
-    "cross-env": "^5.2.1"
->>>>>>> 23d8966d
+    "cross-env": "^7.0.2"
   },
   "homepage": "https://github.com/gatsbyjs/gatsby/tree/master/packages/gatsby-plugin-sitemap#readme",
   "keywords": [
