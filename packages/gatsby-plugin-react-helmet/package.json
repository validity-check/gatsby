{
  "name": "gatsby-plugin-react-helmet",
<<<<<<< HEAD
  "description": "Stub description for gatsby-plugin-react-helmet",
  "version": "2.0.6-2",
=======
  "description": "Manage document head data with react-helmet. Provides drop-in server rendering support for Gatsby.",
  "version": "2.0.11",
>>>>>>> f7ed4a13
  "author": "Kyle Mathews <matthews.kyle@gmail.com>",
  "bugs": {
    "url": "https://github.com/gatsbyjs/gatsby/issues"
  },
  "dependencies": {
    "@babel/runtime": "^7.0.0-beta.42"
  },
  "devDependencies": {
    "@babel/cli": "^7.0.0-beta.42",
    "@babel/core": "^7.0.0-beta.42",
    "cross-env": "^5.1.4"
  },
  "homepage": "https://github.com/gatsbyjs/gatsby/tree/master/packages/gatsby-plugin-react-helmet#readme",
  "keywords": [
    "gatsby",
<<<<<<< HEAD
    "gatsby-plugin"
=======
    "gatsby-plugin",
    "favicon",
    "react-helmet",
    "seo",
    "document",
    "head",
    "title",
    "meta",
    "link",
    "script",
    "base",
    "noscript",
    "style"
>>>>>>> f7ed4a13
  ],
  "license": "MIT",
  "main": "index.js",
  "peerDependencies": {
    "gatsby": ">1.9.0 || >2.0.0-alpha",
    "react-helmet": ">=5.1.3"
  },
  "repository": "https://github.com/gatsbyjs/gatsby/tree/master/packages/gatsby-plugin-react-helmet",
  "scripts": {
    "build": "babel src --out-dir . --ignore __tests__",
    "prepublish": "cross-env NODE_ENV=production npm run build",
    "watch": "babel -w src --out-dir . --ignore __tests__"
  }
}<|MERGE_RESOLUTION|>--- conflicted
+++ resolved
@@ -1,12 +1,7 @@
 {
   "name": "gatsby-plugin-react-helmet",
-<<<<<<< HEAD
-  "description": "Stub description for gatsby-plugin-react-helmet",
-  "version": "2.0.6-2",
-=======
   "description": "Manage document head data with react-helmet. Provides drop-in server rendering support for Gatsby.",
   "version": "2.0.11",
->>>>>>> f7ed4a13
   "author": "Kyle Mathews <matthews.kyle@gmail.com>",
   "bugs": {
     "url": "https://github.com/gatsbyjs/gatsby/issues"
@@ -22,9 +17,6 @@
   "homepage": "https://github.com/gatsbyjs/gatsby/tree/master/packages/gatsby-plugin-react-helmet#readme",
   "keywords": [
     "gatsby",
-<<<<<<< HEAD
-    "gatsby-plugin"
-=======
     "gatsby-plugin",
     "favicon",
     "react-helmet",
@@ -38,7 +30,6 @@
     "base",
     "noscript",
     "style"
->>>>>>> f7ed4a13
   ],
   "license": "MIT",
   "main": "index.js",
