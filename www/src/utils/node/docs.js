--- conflicted
+++ resolved
@@ -6,11 +6,8 @@
 const moment = require(`moment`)
 const { langCodes } = require(`../i18n`)
 const { getPrevAndNext } = require(`../get-prev-and-next.js`)
-<<<<<<< HEAD
 const { getNavFields } = require(`../get-nav-fields`)
 const { localizedPath } = require(`../i18n.js`)
-=======
->>>>>>> cfc3b8cc
 
 // convert a string like `/some/long/path/name-of-docs/` to `name-of-docs`
 const slugToAnchor = slug =>
